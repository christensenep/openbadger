--- conflicted
+++ resolved
@@ -156,14 +156,6 @@
 
 // API endpoints
 // -------------
-<<<<<<< HEAD
-app.get('/v1/badges', api.badges);
-app.get('/v1/user', [api.auth], api.user);
-app.post('/v1/user/behavior/:behavior/credit', [api.auth], api.credit);
-app.post('/v1/user/mark-all-badges-as-read',
-         [api.auth],
-         api.markAllBadgesAsRead);
-=======
 app.get('/v2/badges', api.badges);
 
 app.get('/v2/user', [
@@ -191,7 +183,6 @@
 app.post('/v2/user/mark-all-badges-as-read',[
   api.auth()
 ],api.markAllBadgesAsRead);
->>>>>>> f61ae679
 
 // Debug endpoints
 // ---------------
