--- conflicted
+++ resolved
@@ -388,7 +388,11 @@
 * `400 Bad Request`: Missing or invalid parameters.
 * `409`: User already has the badge.
 
-<<<<<<< HEAD
+### Response Parameters
+* **status**: Status of the request. If the request is good, contains with the literal string `"ok"`. If the request is bad for any reason, contains the literal string `"error"`.
+* **url**: URL for the badge assertion.
+* **autoAwardedBadges**: An array containing shortnames of all additional badges awarded as a result of this action.
+
 ## GET `/v2/claim/evidence`
 Return an evidence item of a claim code.
 
@@ -412,12 +416,6 @@
 * `304`: Valid claim code, but no evidence for it exists.
 * `404`: Unknown claim code.
 * `400 Bad Request`: Missing or invalid parameters.
-=======
-### Response Parameters
-* **status**: Status of the request. If the request is good, contains with the literal string `"ok"`. If the request is bad for any reason, contains the literal string `"error"`.
-* **url**: URL for the badge assertion.
-* **autoAwardedBadges**: An array containing shortnames of all additional badges awarded as a result of this action.
->>>>>>> f9fe7f14
 
 ## GET `/v2/user/recommendations`
 Get a list of recommended badges for a user.
