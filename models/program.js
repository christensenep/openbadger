const db = require('./');
const Schema = require('mongoose').Schema;
const env = require('../lib/environment');
const util = require('../lib/util');

const regex = {
  email: /[a-z0-9!#$%&'*+\/=?\^_`{|}~\-]+(?:\.[a-z0-9!#$%&'*+\/=?\^_`{|}~\-]+)*@(?:[a-z0-9](?:[a-z0-9\-]*[a-z0-9])?\.)+[a-z0-9](?:[a-z0-9\-]*[a-z0-9])?/
};

const ProgramSchema = new Schema({
  _id: {
    type: String,
    unique: true,
    required: true,
    default: db.generateId,
  },
  name: {
    type: String,
    trim: true,
    required: true,
  },
  shortname: {
    type: String,
    trim: true,
    required: true,
    unique: true
  },
  issuer: {
    type: String,
    ref: 'Issuer',
  },
  url: {
    type: String,
    trim: true,
  },
  description: {
    type: String,
    trim: true,
  },
  contact: {
    type: String,
    trim: true,
    match: regex.email
<<<<<<< HEAD
=======
  },
  startDate: {
    type: Date
  },
  endDate: {
    type: Date
  },
  phone: {
    type: String,
    trim: true,
  },
  image: {
    type: Buffer,
>>>>>>> 0fbfff9c
  }
});

const Program = db.model('Program', ProgramSchema);
module.exports = Program;

// Validators & Defaulters
// -----------------------

function setShortNameDefault(next) {
  if (!this.shortname && this.name)
    this.shortname = util.slugify(this.name);
  next();
}
ProgramSchema.pre('validate', setShortNameDefault);

Program.prototype.makeJson = function makeIssuerJson() {
  // expects a populated instance
  const issuer = this.issuer;
  return {
    name: issuer.name,
    org: this.name,
    contact: this.contact || issuer.contact,
    url: this.url || issuer.url,
    description: this.description || issuer.description
  };
};
Program.prototype.relativeUrl = function relativeUrl(field) {
  const formats = {
    json: '/program/meta/%s.json',
    image: '/program/image/%s',
  };
  return util.format(formats[field], this._id);
};

Program.prototype.absoluteUrl = function absoluteUrl(field) {
  return env.qualifyUrl(this.relativeUrl(field));
};<|MERGE_RESOLUTION|>--- conflicted
+++ resolved
@@ -41,8 +41,6 @@
     type: String,
     trim: true,
     match: regex.email
-<<<<<<< HEAD
-=======
   },
   startDate: {
     type: Date
@@ -56,7 +54,6 @@
   },
   image: {
     type: Buffer,
->>>>>>> 0fbfff9c
   }
 });
 
