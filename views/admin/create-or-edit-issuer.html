{% extends "admin/base.html" %}

{% block main %}
<form method="post" action="?" enctype="multipart/form-data">
  <input type="hidden" name="csrf" value="{{ csrf }}">
  <legend>
    <h1>
    {% if editing %}
      Edit Issuer: {{ issuer.name }}
      <p>
        <image
           src="{{ issuer.image | dataurl('image/png') }}"
           style="max-height:200px">
      </p>
    {% else %}
      New Issuer
    {% endif %}
      </h1>
  </legend>

  <div>
    <label for="name">Name</label>
    <input
       id="name"
       type="text"
       name="name"
       value="{{ issuer.name | default('') }}"
       placeholder="Issuing Organization"
       required>
  </div>

  <div>
    <label for="contact">Contact (optional)</label>
    <input
       id="contact"
       type="email"
       name="contact"
       value="{{ issuer.contact | default('') }}"
<<<<<<< HEAD
       placeholder="admin@example.org"
       >
=======
       placeholder="admin@example.org">
>>>>>>> eb63f8ae
  </div>

  <div>
    <label for="url">URL (optional)</label>
    <input
       id="url"
       type="url"
       name="url"
       value="{{ issuer.url | default('') }}"
       placeholder="http://example.org">
  </div>

  <div>
    <label for="description">Description (optional)</label>
    <input
       id="description"
       type="text"
       name="description"
       value="{{ issuer.description | default('') }}"
       placeholder="A short description">
  </div>

  <div>
    <label for="accessList">Access List (optional)</label>
    <textarea
       id="accessList"
       type="text"
       name="accessList"
       placeholder="user@example.org">{{ issuer.accessList | list('email', '\n') }}</textarea>
    <span class="help-block">
      List of users who can issue badges on behalf of this
      organization. Separate each email address with a newline.
    </span>
  </div>

  <div>
    <label for="image">New Image (optional)</label>
    <input
       id="image"
       type="file"
       name="image"
       accept="image/png">
  </div>
{% if editing %}
  <hr>
  <div>
    <h2>Programs</h2>
    <a href="/admin/issuer/{{ issuer.id}}/program">Add a New Program</a>
    <ul>
      {% for program in issuer.programs %}
      <li><a href="/admin/program/{{ program.id }}">{{ program.name }}</a></li>
      {% endfor %}
    </ul>
  </div>
{% endif %}
  <hr>
  <div>
    <input class="btn btn-primary" type="submit" value="Save and Continue">
  </div>
</form>

{% endblock %}<|MERGE_RESOLUTION|>--- conflicted
+++ resolved
@@ -36,12 +36,7 @@
        type="email"
        name="contact"
        value="{{ issuer.contact | default('') }}"
-<<<<<<< HEAD
-       placeholder="admin@example.org"
-       >
-=======
        placeholder="admin@example.org">
->>>>>>> eb63f8ae
   </div>
 
   <div>
