const env = require('./environment');
const url = require('url');
const jwt = require('jwt-simple');
const logger = require('./logger.js');
const util = require('./util.js');

var JWT_SECRET = env.get('JWT_SECRET');
const WEBHOOK_URL = env.get('NOTIFICATION_WEBHOOK');
const TOKEN_LIFETIME = process.env['WEBHOOK_TOKEN_LIFETIME'] || 10000;

const IS_TESTING = (process.env.NODE_ENV === 'test' || process.env.NODE_ENV === 'travis');
const FAKE_WEBHOOK = IS_TESTING || (process.env.NODE_ENV === 'development' && !WEBHOOK_URL);

// Exporting these is primarily intended for test suites to stub/override.
exports.request = require('request');
exports.webhookUrl = WEBHOOK_URL;
exports.jwtSecret = JWT_SECRET;

if (FAKE_WEBHOOK) {
  exports.jwtSecret = 'asecrettoeveryone';
  exports.request = { post: function(opts, callback) {
    if (!IS_TESTING) logger.debug({opts: opts}, 'FAKE WEBHOOK REQUEST: request post with opts');
    callback(null, { statusCode: 200 },  { status: 'ok' });
  }};
} else if (!/^https?:\/\//.test(WEBHOOK_URL)) {
  throw new Error("OPENBADGER_NOTIFICATION_WEBHOOK value is invalid: " +
                  WEBHOOK_URL);
}

function getJWTToken(email) {
  var claims = {
    prn: email,
    exp: Date.now() + TOKEN_LIFETIME
  };
  return jwt.encode(claims, exports.jwtSecret);
}

<<<<<<< HEAD
exports.notifyOfReservedClaim = function notifyOfReservedClaim(email, claimCode, callback, isTesting) {
  callback = callback || function(err) {
    if (err)
      logger.info(err, util.format(
        'Failed to notify %s of claim code %s for email %s.',
        exports.webhookUrl, claimCode, email));
  };
=======
exports.notifyOfReservedClaim = function notifyOfReservedClaim(email, claimCode, evidenceItems, callback, isTesting) {
  callback = callback || function(err){ if (err) logger.log('info', util.format('Failed to notify %s of claim code %s for email %s.  %s', exports.webhookUrl, claimCode, email, err)); };
>>>>>>> 909158d8

  var params = {
    auth: getJWTToken(email),
    email: email,
    claimCode: claimCode,
    evidenceItems: evidenceItems,
    isTesting: !!isTesting
  };

  var opts = {
      url: exports.webhookUrl,
      json: params
  };

  exports.request.post(opts, function (err, response, body) {
    if (err)
      return callback(err);

    if (response.statusCode !== 200)
      return callback(body);

    return callback(null, body);
  });
};<|MERGE_RESOLUTION|>--- conflicted
+++ resolved
@@ -35,18 +35,8 @@
   return jwt.encode(claims, exports.jwtSecret);
 }
 
-<<<<<<< HEAD
-exports.notifyOfReservedClaim = function notifyOfReservedClaim(email, claimCode, callback, isTesting) {
-  callback = callback || function(err) {
-    if (err)
-      logger.info(err, util.format(
-        'Failed to notify %s of claim code %s for email %s.',
-        exports.webhookUrl, claimCode, email));
-  };
-=======
 exports.notifyOfReservedClaim = function notifyOfReservedClaim(email, claimCode, evidenceItems, callback, isTesting) {
   callback = callback || function(err){ if (err) logger.log('info', util.format('Failed to notify %s of claim code %s for email %s.  %s', exports.webhookUrl, claimCode, email, err)); };
->>>>>>> 909158d8
 
   var params = {
     auth: getJWTToken(email),
