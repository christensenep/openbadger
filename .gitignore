--- conflicted
+++ resolved
@@ -1,6 +1,3 @@
 node_modules
-<<<<<<< HEAD
 *~
-=======
 /CONFIG.sh
->>>>>>> 1f8d8fc7
